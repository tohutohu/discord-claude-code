import {
  assertEquals,
  assertExists,
} from "https://deno.land/std@0.224.0/assert/mod.ts";
import { Admin } from "../src/admin.ts";
import {
  assertWorkerValid,
  createTestContext,
  createTestWorkspaceManager,
  ERROR_MESSAGES,
} from "./test-utils.ts";

Deno.test("Admin - スレッドIDとWorkerを作成できる", async () => {
  const { admin, cleanup } = await createTestContext();
  const threadId = "thread-123";

  try {
    const worker = await admin.createWorker(threadId);
    assertWorkerValid(worker);
  } finally {
    await cleanup();
  }
});

Deno.test("Admin - 同じスレッドIDに対して同じWorkerを返す", async () => {
  const { admin, cleanup } = await createTestContext();
  const threadId = "thread-456";

  try {
    const worker1 = await admin.createWorker(threadId);
    const worker2 = await admin.createWorker(threadId);

    assertEquals(worker1.getName(), worker2.getName());
  } finally {
    await cleanup();
  }
});

Deno.test("Admin - 異なるスレッドIDに対して異なるWorkerを作成する", async () => {
  const { admin, cleanup } = await createTestContext();
  const threadId1 = "thread-789";
  const threadId2 = "thread-999";

  try {
    const worker1 = await admin.createWorker(threadId1);
    const worker2 = await admin.createWorker(threadId2);

    assertWorkerValid(worker1);
    assertWorkerValid(worker2);
    // 名前が異なることを確認（非常に稀に同じ名前になる可能性はあるが、実用上問題ない）
  } finally {
    await cleanup();
  }
});

Deno.test("Admin - スレッドIDに基づいてWorkerを取得できる", async () => {
  const { admin, cleanup } = await createTestContext();
  const threadId = "thread-111";

  try {
    const createdWorker = await admin.createWorker(threadId);
    const fetchedWorker = admin.getWorker(threadId);

    assertExists(fetchedWorker);
    assertEquals(createdWorker.getName(), fetchedWorker?.getName());
  } finally {
    await cleanup();
  }
});

Deno.test("Admin - 存在しないスレッドIDの場合nullを返す", async () => {
  const { admin, cleanup } = await createTestContext();

  try {
    const worker = admin.getWorker("non-existent");
    assertEquals(worker, null);
  } finally {
    await cleanup();
  }
});

Deno.test("Admin - スレッドにメッセージをルーティングできる", async () => {
  const { admin, cleanup } = await createTestContext();
  const threadId = "thread-222";
  const message = "テストメッセージ";

  try {
    await admin.createWorker(threadId);
    const reply = await admin.routeMessage(
      threadId,
      message,
      undefined,
      undefined,
    );

    assertExists(reply);
    assertEquals(reply, ERROR_MESSAGES.REPOSITORY_NOT_SET);
  } finally {
    await cleanup();
  }
});

Deno.test("Admin - 存在しないスレッドへのメッセージはエラーを返す", async () => {
  const { admin, cleanup } = await createTestContext();
  const threadId = "non-existent";

  try {
    await admin.routeMessage(threadId, "test", undefined, undefined);
    assertEquals(true, false, "エラーが発生するはず");
  } catch (error) {
    assertEquals(
      (error as Error).message,
      ERROR_MESSAGES.WORKER_NOT_FOUND(threadId),
    );
  } finally {
    await cleanup();
  }
});

Deno.test("Admin - 初期メッセージに終了ボタンが含まれる", async () => {
  const { admin, cleanup } = await createTestContext();
  const threadId = "thread-333";

  try {
    const initialMessage = admin.createInitialMessage(threadId);

    assertExists(initialMessage.content);
    assertExists(initialMessage.components);
    assertEquals(initialMessage.components.length, 1);
    assertEquals(initialMessage.components[0].type, 1);
    assertEquals(initialMessage.components[0].components.length, 1);
    assertEquals(initialMessage.components[0].components[0].type, 2);
    assertEquals(
      initialMessage.components[0].components[0].custom_id,
      `terminate_${threadId}`,
    );
    assertEquals(
      initialMessage.components[0].components[0].label,
      "スレッドを終了",
    );
  } finally {
    await cleanup();
  }
});

Deno.test("Admin - 終了ボタンでスレッドを終了できる", async () => {
  const { admin, workspaceManager, cleanup } = await createTestContext();
  const threadId = "thread-444";

  try {
    await admin.createWorker(threadId);
    assertExists(admin.getWorker(threadId));

    const result = await admin.handleButtonInteraction(
      threadId,
      `terminate_${threadId}`,
    );

    assertEquals(result, ERROR_MESSAGES.THREAD_TERMINATED);
    assertEquals(admin.getWorker(threadId), null);

    const threadInfo = await workspaceManager.loadThreadInfo(threadId);
    assertEquals(threadInfo?.status, "archived");
  } finally {
    await cleanup();
  }
});

Deno.test("Admin - スレッドクローズコールバックが呼ばれる", async () => {
  const { admin, cleanup } = await createTestContext();
  const threadId = "thread-callback-test";

  try {
    let callbackCalled = false;
    let callbackThreadId = "";

    admin.setThreadCloseCallback(async (tid: string) => {
      callbackCalled = true;
      callbackThreadId = tid;
    });

    await admin.createWorker(threadId);
    assertExists(admin.getWorker(threadId));

    await admin.terminateThread(threadId);

    assertEquals(callbackCalled, true);
    assertEquals(callbackThreadId, threadId);
    assertEquals(admin.getWorker(threadId), null);
  } finally {
    await cleanup();
  }
});

Deno.test("Admin - 未知のボタンIDの場合は適切なメッセージを返す", async () => {
  const { admin, cleanup } = await createTestContext();
  const threadId = "thread-555";

  try {
    const result = await admin.handleButtonInteraction(
      threadId,
      "unknown_button",
    );

    assertEquals(result, "未知のボタンが押されました。");
  } finally {
    await cleanup();
  }
});

Deno.test("Admin - devcontainer.jsonが存在しない場合の設定確認", async () => {
  const workspace = await createTestWorkspaceManager();
  const admin = new Admin(workspace);
  const threadId = "thread-devcontainer-1";

  // devcontainer.jsonが存在しないテンポラリディレクトリを作成
  const testRepoDir = await Deno.makeTempDir({ prefix: "test_repo_" });

  const result = await admin.checkAndSetupDevcontainer(threadId, testRepoDir);

  assertEquals(result.hasDevcontainer, false);
  assertEquals(
    result.message.includes("devcontainer.jsonが見つかりませんでした"),
    true,
  );
  assertEquals(Array.isArray(result.components), true);
  assertEquals(result.message.includes("--dangerously-skip-permissions"), true);

  // クリーンアップ
  await Deno.remove(testRepoDir, { recursive: true });
});

Deno.test("Admin - devcontainer.jsonが存在する場合の設定確認", async () => {
  const workspace = await createTestWorkspaceManager();
  const admin = new Admin(workspace);
  const threadId = "thread-devcontainer-2";

  // devcontainer.jsonが存在するテンポラリディレクトリを作成
  const testRepoDir = await Deno.makeTempDir({ prefix: "test_repo_" });
  const devcontainerDir = `${testRepoDir}/.devcontainer`;
  await Deno.mkdir(devcontainerDir);

  // 基本的なdevcontainer.jsonを作成
  const devcontainerConfig = {
    "name": "Test Container",
    "image": "mcr.microsoft.com/devcontainers/javascript-node:16",
  };
  await Deno.writeTextFile(
    `${devcontainerDir}/devcontainer.json`,
    JSON.stringify(devcontainerConfig, null, 2),
  );

  const result = await admin.checkAndSetupDevcontainer(threadId, testRepoDir);

  assertEquals(result.hasDevcontainer, true);
  assertEquals(
    result.message.includes("devcontainer.jsonが見つかりました"),
    true,
  );
  assertEquals(Array.isArray(result.components), true);

  // クリーンアップ
  await Deno.remove(testRepoDir, { recursive: true });
});

Deno.test("Admin - anthropics featureを含むdevcontainer.jsonの設定確認", async () => {
  const workspace = await createTestWorkspaceManager();
  const admin = new Admin(workspace);
  const threadId = "thread-devcontainer-3";

  // anthropics featureを含むdevcontainer.jsonを作成
  const testRepoDir = await Deno.makeTempDir({ prefix: "test_repo_" });
  const devcontainerDir = `${testRepoDir}/.devcontainer`;
  await Deno.mkdir(devcontainerDir);

  const devcontainerConfig = {
    "name": "Test Container with Anthropics",
    "image": "mcr.microsoft.com/devcontainers/javascript-node:16",
    "features": {
      "ghcr.io/anthropics/devcontainer-features/claude-cli:1": {},
    },
  };
  await Deno.writeTextFile(
    `${devcontainerDir}/devcontainer.json`,
    JSON.stringify(devcontainerConfig, null, 2),
  );

  const result = await admin.checkAndSetupDevcontainer(threadId, testRepoDir);

  assertEquals(result.hasDevcontainer, true);
  // devcontainer CLIがインストールされていない環境では警告メッセージが出る
  if (
    result.warning && result.warning.includes("devcontainer CLIをインストール")
  ) {
    assertEquals(
      result.message.includes(
        "devcontainer.jsonが見つかりましたが、devcontainer CLIがインストールされていません",
      ),
      true,
    );
    assertEquals(
      result.message.includes("--dangerously-skip-permissions"),
      true,
    );
  } else {
    // devcontainer CLIが利用可能な場合
    assertEquals(result.message.includes("Anthropics features: ✅"), true);
    assertEquals(result.warning, "");
  }
  assertEquals(Array.isArray(result.components), true);

  // クリーンアップ
  await Deno.remove(testRepoDir, { recursive: true });
});

Deno.test("Admin - 初期メッセージにdevcontainer流れの説明が含まれる", async () => {
  const workspace = await createTestWorkspaceManager();
  const admin = new Admin(workspace);
  const threadId = "thread-666";

  const initialMessage = admin.createInitialMessage(threadId);

  assertEquals(
    initialMessage.content.includes("devcontainer.jsonの存在確認"),
    true,
  );
  assertEquals(
    initialMessage.content.includes("devcontainer利用の可否選択"),
    true,
  );
  assertEquals(initialMessage.content.includes("権限設定の選択"), true);
  assertEquals(initialMessage.content.includes("Claude実行環境の準備"), true);
});

Deno.test("Admin - verboseモードが正しく設定される", async () => {
  const workspace = await createTestWorkspaceManager();

  // verboseモード無効でAdminを作成
  const adminQuiet = new Admin(workspace, false);
  assertEquals(typeof adminQuiet.getWorker, "function");

  // verboseモード有効でAdminを作成
  const adminVerbose = new Admin(workspace, true);
  assertEquals(typeof adminVerbose.getWorker, "function");
});

Deno.test("Admin - verboseモードでログが出力される", async () => {
  const workspace = await createTestWorkspaceManager();

  // コンソールログをキャプチャするためのモック
  const originalConsoleLog = console.log;
  const logMessages: string[] = [];
  console.log = (...args: unknown[]) => {
    logMessages.push(args.join(" "));
  };

  try {
    // verboseモード有効でAdminを作成
    const admin = new Admin(workspace, true);
    const threadId = "verbose-test-thread";

    // Worker作成（ログが出力される）
    await admin.createWorker(threadId);

    // verboseログが出力されていることを確認
    const verboseLogs = logMessages.filter((log) =>
      log.includes("[Admin]") &&
      (log.includes("Admin初期化完了") || log.includes("Worker作成要求"))
    );

    assertEquals(
      verboseLogs.length >= 2,
      true,
      `期待される数のverboseログが出力されていません。実際のログ: ${verboseLogs.length}`,
    );
  } finally {
    // コンソールログを元に戻す
    console.log = originalConsoleLog;
  }
});

Deno.test("Admin - verboseモード無効時はログが出力されない", async () => {
  const workspace = await createTestWorkspaceManager();

  // コンソールログをキャプチャするためのモック
  const originalConsoleLog = console.log;
  const logMessages: string[] = [];
  console.log = (...args: unknown[]) => {
    logMessages.push(args.join(" "));
  };

  try {
    // verboseモード無効でAdminを作成
    const admin = new Admin(workspace, false);
    const threadId = "quiet-test-thread";

    // Worker作成
    await admin.createWorker(threadId);

    // verboseログが出力されていないことを確認
    const verboseLogs = logMessages.filter((log) => log.includes("[Admin]"));

    assertEquals(
      verboseLogs.length,
      0,
      `verboseログが出力されるべきではありません。実際のログ: ${verboseLogs.length}`,
    );
  } finally {
    // コンソールログを元に戻す
    console.log = originalConsoleLog;
  }
});

Deno.test("Admin - verboseモードでのメッセージルーティングログ", async () => {
  const workspace = await createTestWorkspaceManager();

  // コンソールログをキャプチャするためのモック
  const originalConsoleLog = console.log;
  const logMessages: string[] = [];
  console.log = (...args: unknown[]) => {
    logMessages.push(args.join(" "));
  };

  try {
    // verboseモード有効でAdminを作成
    const admin = new Admin(workspace, true);
    const threadId = "routing-test-thread";

    // Worker作成
    await admin.createWorker(threadId);

    // 存在しないスレッドへのメッセージをテスト
    try {
      await admin.routeMessage("non-existent-thread", "test message");
    } catch (error) {
      // エラーが期待される
    }

    // verboseログが出力されていることを確認
    const routingLogs = logMessages.filter((log) =>
      log.includes("[Admin]") &&
      (log.includes("メッセージルーティング開始") ||
        log.includes("Worker見つからず"))
    );

    assertEquals(
      routingLogs.length >= 1,
      true,
      `メッセージルーティングのverboseログが出力されていません。`,
    );
  } finally {
    // コンソールログを元に戻す
    console.log = originalConsoleLog;
  }
});

Deno.test("Admin - devcontainer設定情報を正しく保存・取得できる", async () => {
  const workspace = await createTestWorkspaceManager();
  const admin = new Admin(workspace);
  const threadId = "devcontainer-config-test";

  // Worker作成
  await admin.createWorker(threadId);

  // devcontainer設定を保存
  const config = {
    useDevcontainer: true,
    skipPermissions: false,
    hasDevcontainerFile: true,
    hasAnthropicsFeature: true,
    containerId: "container123",
    isStarted: true,
  };

  await admin.saveDevcontainerConfig(threadId, config);

  // 設定を取得して確認
  const retrievedConfig = await admin.getDevcontainerConfig(threadId);

  assertEquals(retrievedConfig?.useDevcontainer, true);
  assertEquals(retrievedConfig?.skipPermissions, false);
  assertEquals(retrievedConfig?.hasDevcontainerFile, true);
  assertEquals(retrievedConfig?.hasAnthropicsFeature, true);
  assertEquals(retrievedConfig?.containerId, "container123");
  assertEquals(retrievedConfig?.isStarted, true);
});

Deno.test("Admin - ThreadInfoにdevcontainer設定が永続化される", async () => {
  const workspace = await createTestWorkspaceManager();
  const admin = new Admin(workspace);
  const threadId = "devcontainer-persist-test";

  // Worker作成
  await admin.createWorker(threadId);

  // devcontainer設定を保存
  const config = {
    useDevcontainer: false,
    skipPermissions: true,
    hasDevcontainerFile: false,
    hasAnthropicsFeature: false,
    isStarted: false,
  };

  await admin.saveDevcontainerConfig(threadId, config);

  // WorkspaceManagerから直接ThreadInfoを読み込んで確認
  const threadInfo = await workspace.loadThreadInfo(threadId);

  assertEquals(threadInfo?.devcontainerConfig?.useDevcontainer, false);
  assertEquals(threadInfo?.devcontainerConfig?.skipPermissions, true);
  assertEquals(threadInfo?.devcontainerConfig?.hasDevcontainerFile, false);
  assertEquals(threadInfo?.devcontainerConfig?.hasAnthropicsFeature, false);
  assertEquals(threadInfo?.devcontainerConfig?.isStarted, false);
});

Deno.test("Admin - 存在しないスレッドのdevcontainer設定取得はnullを返す", async () => {
  const workspace = await createTestWorkspaceManager();
  const admin = new Admin(workspace);

  const config = await admin.getDevcontainerConfig("non-existent-thread");

  assertEquals(config, null);
});

Deno.test("Admin - アクティブなスレッドを復旧できる", async () => {
  const workspace = await createTestWorkspaceManager();

  // 最初のAdminでスレッドを作成・設定
  const admin1 = new Admin(workspace);
  const threadId = "restore-test-thread";

  // Worker作成
  await admin1.createWorker(threadId);

  // devcontainer設定を保存
  const config = {
    useDevcontainer: true,
    skipPermissions: false,
    hasDevcontainerFile: true,
    hasAnthropicsFeature: true,
    containerId: "test-container-456",
    isStarted: true,
  };
  await admin1.saveDevcontainerConfig(threadId, config);

  // Workerが存在することを確認
  assertEquals(admin1.getWorker(threadId) !== null, true);

  // 新しいAdminを作成（再起動をシミュレート）
  const admin2 = new Admin(workspace);

  // 復旧前はWorkerが存在しない
  assertEquals(admin2.getWorker(threadId), null);

  // アクティブスレッドを復旧
  await admin2.restoreActiveThreads();

  // 復旧後はWorkerが存在する
  const restoredWorker = admin2.getWorker(threadId);
  assertEquals(restoredWorker !== null, true);
  assertEquals(typeof restoredWorker?.getName(), "string");

  // devcontainer設定も復旧されている
  const restoredConfig = await admin2.getDevcontainerConfig(threadId);
  assertEquals(restoredConfig?.useDevcontainer, true);
  assertEquals(restoredConfig?.skipPermissions, false);
  assertEquals(restoredConfig?.hasDevcontainerFile, true);
  assertEquals(restoredConfig?.hasAnthropicsFeature, true);
  assertEquals(restoredConfig?.containerId, "test-container-456");
  assertEquals(restoredConfig?.isStarted, true);
});

Deno.test("Admin - アーカイブされたスレッドは復旧されない", async () => {
  const workspace = await createTestWorkspaceManager();

  // スレッド情報を直接作成（アーカイブ状態）
  const threadId = "archived-thread";
  const threadInfo = {
    threadId,
    repositoryFullName: null,
    repositoryLocalPath: null,
    worktreePath: null,
    createdAt: new Date().toISOString(),
    lastActiveAt: new Date().toISOString(),
    status: "archived" as const,
    devcontainerConfig: null,
  };

  await workspace.saveThreadInfo(threadInfo);

  // Adminを作成してアクティブスレッドを復旧
  const admin = new Admin(workspace);
  await admin.restoreActiveThreads();

  // アーカイブされたスレッドは復旧されない
  assertEquals(admin.getWorker(threadId), null);
});

Deno.test("Admin - 復旧時のエラーハンドリング", async () => {
  const workspace = await createTestWorkspaceManager();

  // 無効なリポジトリ情報を持つスレッド情報を作成
  const threadId = "invalid-repo-thread";
  const threadInfo = {
    threadId,
    repositoryFullName: "invalid/repository",
    repositoryLocalPath: "/nonexistent/path",
    worktreePath: "/nonexistent/worktree",
    createdAt: new Date().toISOString(),
    lastActiveAt: new Date().toISOString(),
    status: "active" as const,
    devcontainerConfig: {
      useDevcontainer: false,
      skipPermissions: false,
      hasDevcontainerFile: false,
      hasAnthropicsFeature: false,
      isStarted: false,
    },
  };

  await workspace.saveThreadInfo(threadInfo);

  // Adminを作成してアクティブスレッドを復旧
  const admin = new Admin(workspace);

  // エラーハンドリングのため、コンソールエラーをキャプチャ
  const originalConsoleError = console.error;
  const originalConsoleWarn = console.warn;
  const errorMessages: string[] = [];
  const warnMessages: string[] = [];

  console.error = (...args: unknown[]) => {
    errorMessages.push(args.join(" "));
  };
  console.warn = (...args: unknown[]) => {
    warnMessages.push(args.join(" "));
  };

  try {
    await admin.restoreActiveThreads();

    // worktreeが存在しないため、スレッドはアーカイブされ、Workerは作成されない
    const worker = admin.getWorker(threadId);
    assertEquals(worker, null);

    // スレッドがアーカイブされたことを確認
    const updatedThreadInfo = await workspace.loadThreadInfo(threadId);
    assertEquals(updatedThreadInfo?.status, "archived");

    // エラーハンドリングが適切に動作していることを確認
    // 実際のエラーが発生するかは環境に依存するため、ここではWorkerの状態のみを確認
  } finally {
    // コンソールを元に戻す
    console.error = originalConsoleError;
    console.warn = originalConsoleWarn;
  }
});

Deno.test("Admin - worktreeが存在しないスレッドは復旧時にアーカイブされる", async () => {
  const workspace = await createTestWorkspaceManager();

  // worktreeが存在しないスレッド情報を作成
  const threadId = "no-worktree-thread";
  const threadInfo = {
    threadId,
    repositoryFullName: "test/repo",
    repositoryLocalPath: "/path/to/repo",
    worktreePath: "/nonexistent/worktree/path",
    createdAt: new Date().toISOString(),
    lastActiveAt: new Date().toISOString(),
    status: "active" as const,
    devcontainerConfig: null,
  };

  await workspace.saveThreadInfo(threadInfo);

  // Adminを作成してアクティブスレッドを復旧
  const admin = new Admin(workspace);
  await admin.restoreActiveThreads();

  // Workerは作成されない
  assertEquals(admin.getWorker(threadId), null);

  // スレッドがアーカイブされたことを確認
  const updatedThreadInfo = await workspace.loadThreadInfo(threadId);
  assertEquals(updatedThreadInfo?.status, "archived");
});

Deno.test("Admin - worktreeが存在するスレッドは正常に復旧される", async () => {
  const workspace = await createTestWorkspaceManager();

  // 実際に存在するworktreeを作成
  const threadId = "valid-worktree-thread";
  const worktreePath = workspace.getWorktreePath(threadId);
  await Deno.mkdir(worktreePath, { recursive: true });

  // スレッド情報を作成
  const threadInfo = {
    threadId,
    repositoryFullName: "test/repo",
    repositoryLocalPath: workspace.getBaseDir(), // 実際の存在するパスを使用
    worktreePath,
    createdAt: new Date().toISOString(),
    lastActiveAt: new Date().toISOString(),
    status: "active" as const,
    devcontainerConfig: {
      useDevcontainer: false,
      skipPermissions: false,
      hasDevcontainerFile: false,
      hasAnthropicsFeature: false,
      isStarted: false,
    },
  };

  await workspace.saveThreadInfo(threadInfo);

  // Adminを作成してアクティブスレッドを復旧
  const admin = new Admin(workspace);
  await admin.restoreActiveThreads();

  // Workerが作成される
  const worker = admin.getWorker(threadId);
  assertEquals(worker !== null, true);

  // スレッドがアクティブのままであることを確認
  const updatedThreadInfo = await workspace.loadThreadInfo(threadId);
  assertEquals(updatedThreadInfo?.status, "active");

  // クリーンアップ - workspace全体を削除（テンポラリディレクトリなので）
});

Deno.test("Admin - devcontainer設定がWorkerに正しく復旧される", async () => {
  const workspace = await createTestWorkspaceManager();

  // 実際に存在するworktreeを作成
  const threadId = "devcontainer-worker-restore";
  const worktreePath = workspace.getWorktreePath(threadId);
  await Deno.mkdir(worktreePath, { recursive: true });

  // devcontainer設定を含むスレッド情報を作成
  const threadInfo = {
    threadId,
    repositoryFullName: "test/repo",
    repositoryLocalPath: workspace.getBaseDir(),
    worktreePath,
    createdAt: new Date().toISOString(),
    lastActiveAt: new Date().toISOString(),
    status: "active" as const,
    devcontainerConfig: {
      useDevcontainer: true,
      skipPermissions: true,
      hasDevcontainerFile: true,
      hasAnthropicsFeature: true,
      containerId: "restored-container-123",
      isStarted: true,
    },
  };

  await workspace.saveThreadInfo(threadInfo);

  // Adminを作成してアクティブスレッドを復旧
  const admin = new Admin(workspace);
  await admin.restoreActiveThreads();

  // Workerが作成される
  const worker = admin.getWorker(threadId);
  assertEquals(worker !== null, true);

  // Worker内のdevcontainer設定が復旧されていることを確認
  if (worker) {
<<<<<<< HEAD
    // Workerの型をキャストしてメソッドにアクセス
    const { Worker } = await import("../src/worker.ts");
    const workerImpl = worker as InstanceType<typeof Worker>;
    assertEquals(workerImpl.isUsingDevcontainer(), true);
    assertEquals(workerImpl.isSkipPermissions(), true);
=======
    assertEquals(worker.isUsingDevcontainer(), true);
    assertEquals(worker.isSkipPermissions(), true);
>>>>>>> 877918d2
  }

  // devcontainer設定がAdminからも取得できることを確認
  const restoredConfig = await admin.getDevcontainerConfig(threadId);
  assertEquals(restoredConfig?.useDevcontainer, true);
  assertEquals(restoredConfig?.skipPermissions, true);
  assertEquals(restoredConfig?.hasDevcontainerFile, true);
  assertEquals(restoredConfig?.hasAnthropicsFeature, true);
  assertEquals(restoredConfig?.containerId, "restored-container-123");
  assertEquals(restoredConfig?.isStarted, true);
});

Deno.test("Admin - devcontainer設定未設定スレッドの復旧", async () => {
  const workspace = await createTestWorkspaceManager();

  // 実際に存在するworktreeを作成
  const threadId = "no-devcontainer-config-restore";
  const worktreePath = workspace.getWorktreePath(threadId);
  await Deno.mkdir(worktreePath, { recursive: true });

  // devcontainer設定がnullのスレッド情報を作成
  const threadInfo = {
    threadId,
    repositoryFullName: "test/repo",
    repositoryLocalPath: workspace.getBaseDir(),
    worktreePath,
    createdAt: new Date().toISOString(),
    lastActiveAt: new Date().toISOString(),
    status: "active" as const,
    devcontainerConfig: null,
  };

  await workspace.saveThreadInfo(threadInfo);

  // Adminを作成してアクティブスレッドを復旧
  const admin = new Admin(workspace);
  await admin.restoreActiveThreads();

  // Workerが作成される
  const worker = admin.getWorker(threadId);
  assertEquals(worker !== null, true);

  // Worker内のdevcontainer設定がデフォルト値であることを確認
  if (worker) {
<<<<<<< HEAD
    const { Worker } = await import("../src/worker.ts");
    const workerImpl = worker as InstanceType<typeof Worker>;
    assertEquals(workerImpl.isUsingDevcontainer(), false);
    assertEquals(workerImpl.isSkipPermissions(), false);
=======
    assertEquals(worker.isUsingDevcontainer(), false);
    assertEquals(worker.isSkipPermissions(), false);
>>>>>>> 877918d2
  }

  // devcontainer設定がnullであることを確認
  const restoredConfig = await admin.getDevcontainerConfig(threadId);
  assertEquals(restoredConfig, null);
});<|MERGE_RESOLUTION|>--- conflicted
+++ resolved
@@ -769,16 +769,8 @@
 
   // Worker内のdevcontainer設定が復旧されていることを確認
   if (worker) {
-<<<<<<< HEAD
-    // Workerの型をキャストしてメソッドにアクセス
-    const { Worker } = await import("../src/worker.ts");
-    const workerImpl = worker as InstanceType<typeof Worker>;
-    assertEquals(workerImpl.isUsingDevcontainer(), true);
-    assertEquals(workerImpl.isSkipPermissions(), true);
-=======
     assertEquals(worker.isUsingDevcontainer(), true);
     assertEquals(worker.isSkipPermissions(), true);
->>>>>>> 877918d2
   }
 
   // devcontainer設定がAdminからも取得できることを確認
@@ -823,15 +815,8 @@
 
   // Worker内のdevcontainer設定がデフォルト値であることを確認
   if (worker) {
-<<<<<<< HEAD
-    const { Worker } = await import("../src/worker.ts");
-    const workerImpl = worker as InstanceType<typeof Worker>;
-    assertEquals(workerImpl.isUsingDevcontainer(), false);
-    assertEquals(workerImpl.isSkipPermissions(), false);
-=======
     assertEquals(worker.isUsingDevcontainer(), false);
     assertEquals(worker.isSkipPermissions(), false);
->>>>>>> 877918d2
   }
 
   // devcontainer設定がnullであることを確認
