<<<<<<< HEAD
/**
 * Gemini APIによるテキスト要約の結果を表すインターフェース
 *
 * @property {boolean} success - 要約処理が成功したかどうかを示すフラグ
 * @property {string} [summary] - 生成された要約テキスト（成功時のみ設定）
 * @property {string} [error] - エラーメッセージ（失敗時のみ設定）
 */
=======
import { GoogleGenAI } from "@google/genai";

>>>>>>> 0ccad34e
export interface SummarizeResult {
  success: boolean;
  summary?: string;
  error?: string;
}

/**
 * Google Gemini APIを使用してテキストを要約する
 *
 * この関数は、プログラミングに関する指示やタスクの説明文を、
 * Discordのスレッド名として適切な短い要約に変換します。
 *
 * @param {string} apiKey - Google Gemini APIの認証キー
 * @param {string} text - 要約対象のテキスト（通常はユーザーからの指示文）
 * @param {number} [maxLength=30] - 生成される要約の最大文字数（デフォルト: 30文字）
 * @returns {Promise<SummarizeResult>} 要約結果を含むオブジェクト
 *
 * @example
 * const result = await summarizeWithGemini(
 *   "your-api-key",
 *   "READMEファイルのTypoを修正して、新しいセクションを追加してください",
 *   30
 * );
 * if (result.success) {
 *   console.log(result.summary); // "README更新とTypo修正"
 * }
 *
 * @throws {Error} ネットワークエラーやAPI呼び出しの失敗時にエラーをキャッチして、
 *                 エラー情報を含むSummarizeResultオブジェクトを返します
 */
export async function summarizeWithGemini(
  apiKey: string,
  text: string,
  maxLength: number = 30,
): Promise<SummarizeResult> {
  try {
    const ai = new GoogleGenAI({ apiKey });

    const prompt =
      `以下のテキストは、プログラミングに関する指示やタスクの説明です。
このテキストを、Discordのスレッド名として使用するために、以下の条件で要約してください：

1. 最大${maxLength}文字以内
2. 具体的で分かりやすい日本語
3. 主要なタスクや目的を含める
4. 技術的な用語は適切に含める
5. 記号や特殊文字は使わない
6. 敬語は使わない

要約のみを出力してください。説明や前置きは不要です。

テキスト：
${text}`;

    const response = await ai.models.generateContent({
      model: "gemini-2.5-flash-preview-05-20",
      contents: prompt,
      config: {
        temperature: 0.3,
        topK: 1,
        topP: 0.8,
        maxOutputTokens: 10000,
      },
    });

    if (!response || !response.text) {
      return {
        success: false,
        error: `No summary generated: ${JSON.stringify(response)}`,
      };
    }

    const summary = response.text.trim();

    if (!summary) {
      return {
        success: false,
        error: "Generated summary is empty",
      };
    }

    // 長すぎる場合は切り詰める
    const finalSummary = summary.length > maxLength
      ? summary.substring(0, maxLength - 3) + "..."
      : summary;

    return {
      success: true,
      summary: finalSummary,
    };
  } catch (error) {
    console.error("Gemini summarization error:", error);
    return {
      success: false,
      error: (error as Error).message,
    };
  }
}

/**
 * 要約テキストとリポジトリ名からDiscordスレッド名を生成する
 *
 * この関数は、Gemini APIで生成された要約テキストに、
 * オプションでリポジトリ名を付加してDiscordスレッド名を作成します。
 * リポジトリ名が提供された場合は、`要約(リポジトリ名)`の形式になります。
 *
 * @param {string} summary - Gemini APIで生成された要約テキスト
 * @param {string} [repositoryName] - GitHubリポジトリ名（オプション、"owner/repo"形式も可）
 * @returns {string} Discordスレッド名として使用する文字列
 *
 * @example
 * // リポジトリ名なしの場合
 * generateThreadName("README更新とTypo修正");
 * // => "README更新とTypo修正"
 *
 * @example
 * // リポジトリ名ありの場合（owner/repo形式）
 * generateThreadName("README更新とTypo修正", "microsoft/vscode");
 * // => "README更新とTypo修正(vscode)"
 *
 * @example
 * // リポジトリ名ありの場合（repoのみ）
 * generateThreadName("バグ修正", "my-project");
 * // => "バグ修正(my-project)"
 */
export function generateThreadName(
  summary: string,
  repositoryName?: string,
): string {
  // リポジトリ名が提供されていない場合は要約のみを返す
  if (!repositoryName) {
    return summary;
  }

  // リポジトリ名から所有者部分を除去（owner/repo -> repo）
  const repoShortName = repositoryName.includes("/")
    ? repositoryName.split("/")[1]
    : repositoryName;

  return `${summary}(${repoShortName})`;
}<|MERGE_RESOLUTION|>--- conflicted
+++ resolved
@@ -1,4 +1,5 @@
-<<<<<<< HEAD
+import { GoogleGenAI } from "@google/genai";
+
 /**
  * Gemini APIによるテキスト要約の結果を表すインターフェース
  *
@@ -6,10 +7,6 @@
  * @property {string} [summary] - 生成された要約テキスト（成功時のみ設定）
  * @property {string} [error] - エラーメッセージ（失敗時のみ設定）
  */
-=======
-import { GoogleGenAI } from "@google/genai";
-
->>>>>>> 0ccad34e
 export interface SummarizeResult {
   success: boolean;
   summary?: string;
