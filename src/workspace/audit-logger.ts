import { join } from "std/path/mod.ts";
import { ensureDir } from "std/fs/mod.ts";
import type { AuditEntry } from "../workspace.ts";
<<<<<<< HEAD
import { err, ok, Result } from "neverthrow";
import type { WorkspaceError } from "./types.ts";
=======
import { validateAuditEntrySafe } from "./schemas/audit-schema.ts";
>>>>>>> f82bdd40

export class AuditLogger {
  private readonly auditDir: string;

  constructor(baseDir: string) {
    this.auditDir = join(baseDir, "audit");
  }

  async initialize(): Promise<Result<void, WorkspaceError>> {
    try {
      await ensureDir(this.auditDir);
      return ok(undefined);
    } catch (error) {
      return err({
        type: "DIRECTORY_CREATE_FAILED",
        path: this.auditDir,
        error: `AuditLoggerの初期化に失敗しました: ${error}`,
      });
    }
  }

  private getAuditFilePath(date: string): string {
    return join(this.auditDir, date, "activity.jsonl");
  }

  async appendAuditLog(
    auditEntry: AuditEntry,
  ): Promise<Result<void, WorkspaceError>> {
    const date = new Date().toISOString().split("T")[0];
    const auditDateDir = join(this.auditDir, date);

    try {
      await ensureDir(auditDateDir);
    } catch (error) {
      // 監査ログの記録失敗は運用に影響を与えないため、エラーログのみ出力
      console.error(`監査ログディレクトリの作成に失敗しました: ${error}`);
      return ok(undefined);
    }

    const filePath = this.getAuditFilePath(date);
    const logLine = `${JSON.stringify(auditEntry)}\n`;

    try {
      await Deno.writeTextFile(filePath, logLine, { append: true });
      return ok(undefined);
    } catch (error) {
      if (error instanceof Deno.errors.NotFound) {
        try {
          await Deno.writeTextFile(filePath, logLine);
          return ok(undefined);
        } catch (writeError) {
          // 監査ログの記録失敗は運用に影響を与えないため、エラーログのみ出力
          console.error(`監査ログの書き込みに失敗しました: ${writeError}`);
          return ok(undefined);
        }
      } else {
        // 監査ログの記録失敗は運用に影響を与えないため、エラーログのみ出力
        console.error(`監査ログの追記に失敗しました: ${error}`);
        return ok(undefined);
      }
    }
  }

  async getAuditLogs(
    date: string,
  ): Promise<Result<AuditEntry[], WorkspaceError>> {
    const filePath = this.getAuditFilePath(date);

    try {
      const content = await Deno.readTextFile(filePath);
      const lines = content.trim().split("\n").filter((line) =>
        line.length > 0
      );

<<<<<<< HEAD
      return ok(lines.map((line) => JSON.parse(line) as AuditEntry));
=======
      const entries: AuditEntry[] = [];
      for (const line of lines) {
        try {
          const result = validateAuditEntrySafe(JSON.parse(line));
          if (result.success) {
            entries.push(result.data);
          } else {
            console.error(`Invalid audit entry:`, result.error);
          }
        } catch (parseError) {
          console.error(`Failed to parse audit log line:`, parseError);
        }
      }
      return entries;
>>>>>>> f82bdd40
    } catch (error) {
      if (error instanceof Deno.errors.NotFound) {
        return ok([]);
      }
      return err({
        type: "FILE_READ_FAILED",
        path: filePath,
        error: `監査ログの読み込みに失敗しました: ${error}`,
      });
    }
  }

  async getAuditLogDates(): Promise<Result<string[], WorkspaceError>> {
    try {
      const dates: string[] = [];

      for await (const entry of Deno.readDir(this.auditDir)) {
        if (entry.isDirectory) {
          // ディレクトリ名が日付形式（YYYY-MM-DD）かチェック
          if (/^\d{4}-\d{2}-\d{2}$/.test(entry.name)) {
            dates.push(entry.name);
          }
        }
      }

      return ok(dates.sort().reverse()); // 新しい日付順
    } catch (error) {
      if (error instanceof Deno.errors.NotFound) {
        return ok([]);
      }
      return err({
        type: "REPOSITORY_READ_FAILED",
        error: `監査ログディレクトリの読み込みに失敗しました: ${error}`,
      });
    }
  }

  async getAuditLogsByThread(
    threadId: string,
    date?: string,
  ): Promise<Result<AuditEntry[], WorkspaceError>> {
    const datesResult = date ? ok([date]) : await this.getAuditLogDates();
    if (datesResult.isErr()) {
      return err(datesResult.error);
    }

    const dates = datesResult.value;
    const allLogs: AuditEntry[] = [];

    for (const d of dates) {
      const logsResult = await this.getAuditLogs(d);
      if (logsResult.isErr()) {
        // 個別の読み込みエラーはスキップしてログのみ出力
        console.error(
          `監査ログの読み込みに失敗しました (${d}):`,
          logsResult.error,
        );
        continue;
      }
      const threadLogs = logsResult.value.filter((log) =>
        log.threadId === threadId
      );
      allLogs.push(...threadLogs);
    }

    return ok(allLogs.sort((a, b) => b.timestamp.localeCompare(a.timestamp)));
  }

  async getAuditLogsByAction(
    action: string,
    date?: string,
  ): Promise<Result<AuditEntry[], WorkspaceError>> {
    const datesResult = date ? ok([date]) : await this.getAuditLogDates();
    if (datesResult.isErr()) {
      return err(datesResult.error);
    }

    const dates = datesResult.value;
    const allLogs: AuditEntry[] = [];

    for (const d of dates) {
      const logsResult = await this.getAuditLogs(d);
      if (logsResult.isErr()) {
        // 個別の読み込みエラーはスキップしてログのみ出力
        console.error(
          `監査ログの読み込みに失敗しました (${d}):`,
          logsResult.error,
        );
        continue;
      }
      const actionLogs = logsResult.value.filter((log) =>
        log.action === action
      );
      allLogs.push(...actionLogs);
    }

    return ok(allLogs.sort((a, b) => b.timestamp.localeCompare(a.timestamp)));
  }

  async cleanupOldAuditLogs(
    daysToKeep: number,
  ): Promise<Result<void, WorkspaceError>> {
    const cutoffDate = new Date();
    cutoffDate.setDate(cutoffDate.getDate() - daysToKeep);
    const cutoffDateStr = cutoffDate.toISOString().split("T")[0];

    try {
      for await (const entry of Deno.readDir(this.auditDir)) {
        if (entry.isDirectory && /^\d{4}-\d{2}-\d{2}$/.test(entry.name)) {
          if (entry.name < cutoffDateStr) {
            const dirPath = join(this.auditDir, entry.name);
            try {
              await Deno.remove(dirPath, { recursive: true });
            } catch (removeError) {
              // 削除エラーは運用に影響を与えないため、エラーログのみ出力
              console.error(
                `古い監査ログディレクトリの削除に失敗しました (${dirPath}): ${removeError}`,
              );
            }
          }
        }
      }
      return ok(undefined);
    } catch (error) {
      if (error instanceof Deno.errors.NotFound) {
        return ok(undefined);
      }
      // クリーンアップエラーは運用に影響を与えないため、エラーログのみ出力
      console.error(`監査ログのクリーンアップに失敗しました: ${error}`);
      return ok(undefined);
    }
  }
}<|MERGE_RESOLUTION|>--- conflicted
+++ resolved
@@ -1,12 +1,9 @@
 import { join } from "std/path/mod.ts";
 import { ensureDir } from "std/fs/mod.ts";
 import type { AuditEntry } from "../workspace.ts";
-<<<<<<< HEAD
 import { err, ok, Result } from "neverthrow";
 import type { WorkspaceError } from "./types.ts";
-=======
 import { validateAuditEntrySafe } from "./schemas/audit-schema.ts";
->>>>>>> f82bdd40
 
 export class AuditLogger {
   private readonly auditDir: string;
@@ -81,9 +78,6 @@
         line.length > 0
       );
 
-<<<<<<< HEAD
-      return ok(lines.map((line) => JSON.parse(line) as AuditEntry));
-=======
       const entries: AuditEntry[] = [];
       for (const line of lines) {
         try {
@@ -97,8 +91,7 @@
           console.error(`Failed to parse audit log line:`, parseError);
         }
       }
-      return entries;
->>>>>>> f82bdd40
+      return ok(entries);
     } catch (error) {
       if (error instanceof Deno.errors.NotFound) {
         return ok([]);
