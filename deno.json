{
  "tasks": {
    "test": "deno test --allow-read --allow-write --allow-env --allow-net --allow-run",
    "fmt": "deno fmt",
    "check": "deno check **/*.ts",
    "lint": "deno lint",
    "dev": "deno run --env-file --allow-read --allow-write --allow-env --allow-net --allow-run --watch src/main.ts",
    "start": "deno run --env-file --allow-read --allow-write --allow-env --allow-net --allow-run src/main.ts",
    "setup-hooks": "sh setup-hooks.sh",
    "pre-commit": "deno fmt --check && deno lint && deno check src/main.ts && deno test --allow-read --allow-write --allow-env --allow-net --allow-run",
    "test:quiet": "deno run --allow-run --allow-env scripts/deno-test-quiet.ts --allow-read --allow-write --allow-env --allow-net --allow-run",
    "fmt:quiet": "deno run --allow-run --allow-env scripts/deno-fmt-quiet.ts",
    "check:quiet": "deno run --allow-run --allow-env scripts/deno-check-quiet.ts **/*.ts",
    "lint:quiet": "deno run --allow-run --allow-env scripts/deno-lint-quiet.ts",
    "test:all:quiet": "deno run --allow-run --allow-env scripts/deno-test-all-quiet.ts",
    "pre-commit:quiet": "deno run --allow-run --allow-env scripts/deno-fmt-quiet.ts --check && deno run --allow-run --allow-env scripts/deno-lint-quiet.ts && deno run --allow-run --allow-env scripts/deno-check-quiet.ts src/main.ts && deno run --allow-run --allow-env scripts/deno-test-quiet.ts --allow-read --allow-write --allow-env --allow-net --allow-run"
  },
  "imports": {
    "std/": "https://deno.land/std@0.224.0/",
    "discord.js": "npm:discord.js@^14.16.3",
    "@google/genai": "npm:@google/genai@^1.0.0",
<<<<<<< HEAD
    "zod": "npm:zod@^3.24.1"
=======
    "neverthrow": "npm:neverthrow@8.2.0"
>>>>>>> 1acd0e3d
  },
  "compilerOptions": {
    "strict": true,
    "noImplicitAny": true,
    "noUnusedLocals": true,
    "noUnusedParameters": true,
    "noImplicitReturns": true,
    "noFallthroughCasesInSwitch": true
  },
  "lint": {
    "rules": {
      "tags": ["recommended"],
      "exclude": ["require-await", "no-unused-vars", "no-unused-variables"]
    }
  }
}<|MERGE_RESOLUTION|>--- conflicted
+++ resolved
@@ -19,11 +19,8 @@
     "std/": "https://deno.land/std@0.224.0/",
     "discord.js": "npm:discord.js@^14.16.3",
     "@google/genai": "npm:@google/genai@^1.0.0",
-<<<<<<< HEAD
-    "zod": "npm:zod@^3.24.1"
-=======
+    "zod": "npm:zod@^3.24.1",
     "neverthrow": "npm:neverthrow@8.2.0"
->>>>>>> 1acd0e3d
   },
   "compilerOptions": {
     "strict": true,
